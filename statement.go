--- conflicted
+++ resolved
@@ -6,6 +6,7 @@
 	"fmt"
 	"regexp"
 	"strconv"
+	"time"
 
 	"cloud.google.com/go/spanner"
 	"google.golang.org/api/iterator"
@@ -616,16 +617,11 @@
 		close.Execute(session)
 	}
 
-<<<<<<< HEAD
-		txn := session.client.ReadOnlyTransaction()
-		if s.staleness != time.Duration(0) {
-			txn = txn.WithTimestampBound(spanner.ExactStaleness(s.staleness))
-		}
-		session.roTxn = txn
-=======
 	txn := session.client.ReadOnlyTransaction()
-	session.roTxn = txn
->>>>>>> 7eee92fe
+	if s.staleness != time.Duration(0) {
+		txn = txn.WithTimestampBound(spanner.ExactStaleness(s.staleness))
+	}
+	session.StartRoTxn(txn)
 
 	return &Result{
 		ColumnNames: make([]string, 0),
